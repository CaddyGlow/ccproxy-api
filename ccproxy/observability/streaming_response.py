--- conflicted
+++ resolved
@@ -13,11 +13,8 @@
 import structlog
 from fastapi.responses import StreamingResponse
 
-<<<<<<< HEAD
-=======
 # Access logging now handled by ObservabilityPipeline
 
->>>>>>> 931ab40a
 
 if TYPE_CHECKING:
     from ccproxy.observability.context import RequestContext
@@ -96,12 +93,8 @@
                 context.add_metadata(event_type="streaming_complete")
                 # Check if status_code was updated in context metadata (e.g., due to error)
                 final_status_code = context.metadata.get("status_code", status_code)
-<<<<<<< HEAD
-
-=======
                 # Update context with final status for the pipeline
                 context.add_metadata(status_code=final_status_code)
->>>>>>> 931ab40a
             except Exception as e:
                 logger.warning(
                     "streaming_metadata_update_failed",
